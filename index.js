var Service, Characteristic;
var request = require('request');

function isSonoffOn(http_reply) {
  
}

module.exports = function(homebridge) {
  Service = homebridge.hap.Service;
  Characteristic = homebridge.hap.Characteristic;
  
  homebridge.registerAccessory("homebridge-sonoff-tasmota-http", "SonoffTasmotaHTTP", SonoffTasmotaHTTPAccessory);
}

function SonoffTasmotaHTTPAccessory(log, config) {
  this.log = log;
  this.config = config;
  this.name = config["name"]
  this.relay = config["relay"] || ""
  this.hostname = config["hostname"] || "sonoff";
  
  this.service = new Service.Outlet(this.name);
  
  this.service
  .getCharacteristic(Characteristic.On)
  .on('get', this.getState.bind(this))
  .on('set', this.setState.bind(this));
  
  this.log("Sonoff Tasmota HTTP Initialized")
}

SonoffTasmotaHTTPAccessory.prototype.getState = function(callback) {
  var that = this
  request("http://" + that.hostname + "/cm?cmnd=Power" + that.relay, function(error, response, body) {
    if (error) return callback(error);
<<<<<<< HEAD
    var sonoff_reply = JSON.parse(body); // {"POWER":"ON"}
    that.log("Sonoff HTTP: " + that.hostname + " Get State: " + JSON.stringify(sonoff_reply));
    switch (sonoff_reply["POWER"]) {
      case "ON":
        callback(null, 1);
        break;
      case "OFF":
        callback(null, 0);
        break;
    }
=======
  	var lines = body.split("\n");
  	that.log("Sonoff HTTP: " + that.hostname + ", Relay " + that.relay + ", Get State: " + lines[1]);
  	if (lines[1] == "POWER" + that.relay + " = OFF") callback(null, 0)
  	else if (lines[1] == "POWER" + that.relay + " = ON") callback(null, 1)
>>>>>>> 6f73a32f
  })
}

SonoffTasmotaHTTPAccessory.prototype.setState = function(toggle, callback) {
  var newstate = "%20Off"
  if (toggle) newstate = "%20On"
  var that = this
  request("http://" + that.hostname + "/cm?cmnd=Power" + that.relay + newstate, function(error, response, body) {
    if (error) return callback(error);
<<<<<<< HEAD
    var sonoff_reply = JSON.parse(body); // {"POWER":"ON"}
    that.log("Sonoff HTTP: " + that.hostname + " State: " + JSON.stringify(sonoff_reply));
    switch (sonoff_reply["POWER"]) {
      case "ON":
        callback();
        break;
      case "OFF":
        callback();
        break;
    }
=======
  	var lines = body.split("\n");
  	that.log("Sonoff HTTP: " + that.hostname + ", Relay " + that.relay + ", Set State to: " + lines[1]);
  	if (lines[1] == "POWER" + that.relay + " = OFF") callback()
  	else if (lines[1] == "POWER" + that.relay + " = ON") callback()
>>>>>>> 6f73a32f
  })
}

SonoffTasmotaHTTPAccessory.prototype.getServices = function() {
  return [this.service];
}<|MERGE_RESOLUTION|>--- conflicted
+++ resolved
@@ -1,9 +1,5 @@
 var Service, Characteristic;
 var request = require('request');
-
-function isSonoffOn(http_reply) {
-  
-}
 
 module.exports = function(homebridge) {
   Service = homebridge.hap.Service;
@@ -33,10 +29,9 @@
   var that = this
   request("http://" + that.hostname + "/cm?cmnd=Power" + that.relay, function(error, response, body) {
     if (error) return callback(error);
-<<<<<<< HEAD
     var sonoff_reply = JSON.parse(body); // {"POWER":"ON"}
     that.log("Sonoff HTTP: " + that.hostname + " Get State: " + JSON.stringify(sonoff_reply));
-    switch (sonoff_reply["POWER"]) {
+    switch (sonoff_reply["POWER" + that.relay]) {
       case "ON":
         callback(null, 1);
         break;
@@ -44,12 +39,6 @@
         callback(null, 0);
         break;
     }
-=======
-  	var lines = body.split("\n");
-  	that.log("Sonoff HTTP: " + that.hostname + ", Relay " + that.relay + ", Get State: " + lines[1]);
-  	if (lines[1] == "POWER" + that.relay + " = OFF") callback(null, 0)
-  	else if (lines[1] == "POWER" + that.relay + " = ON") callback(null, 1)
->>>>>>> 6f73a32f
   })
 }
 
@@ -59,10 +48,9 @@
   var that = this
   request("http://" + that.hostname + "/cm?cmnd=Power" + that.relay + newstate, function(error, response, body) {
     if (error) return callback(error);
-<<<<<<< HEAD
     var sonoff_reply = JSON.parse(body); // {"POWER":"ON"}
     that.log("Sonoff HTTP: " + that.hostname + " State: " + JSON.stringify(sonoff_reply));
-    switch (sonoff_reply["POWER"]) {
+    switch (sonoff_reply["POWER" + that.relay]) {
       case "ON":
         callback();
         break;
@@ -70,12 +58,6 @@
         callback();
         break;
     }
-=======
-  	var lines = body.split("\n");
-  	that.log("Sonoff HTTP: " + that.hostname + ", Relay " + that.relay + ", Set State to: " + lines[1]);
-  	if (lines[1] == "POWER" + that.relay + " = OFF") callback()
-  	else if (lines[1] == "POWER" + that.relay + " = ON") callback()
->>>>>>> 6f73a32f
   })
 }
 
